--- conflicted
+++ resolved
@@ -326,7 +326,6 @@
     /// [changes]: io#platform-specific-behavior
     #[inline(always)]
     fn read(&mut self, buf: &mut [u8]) -> io::Result<usize> {
-<<<<<<< HEAD
         if align_of_val(buf) % PAGE_SIZE == 0 {
             // If the buffer is already aligned, we can read directly.
             (&self.file).read(buf)
@@ -338,16 +337,6 @@
             let e = self_buffer.as_slice().read(buf)?;
             Ok(e)
         }
-=======
-        let mut self_buffer = self.buffer.lock().unwrap();
-        self_buffer.clear();
-        self_buffer.extend_from_slice(&buf);
-        debug_assert_eq!(self_buffer.len(), buf.len());
-        debug_assert_eq!(self_buffer.len() % PAGE_SIZE, 0, "Buffer length: {}", self_buffer.len());
-        let e = (&self.file).read(&mut self_buffer)?;
-        buf.copy_from_slice(&self_buffer);
-        Ok(e)
->>>>>>> d44d359e
     }
 
     fn read_exact(&mut self, buf: &mut [u8]) -> io::Result<()> {
