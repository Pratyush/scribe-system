#!/bin/bash

<<<<<<< HEAD


# Find AMI ID for RHEL via 
# ```
#  aws ec2 describe-images \
#         --region us-east-1 \
#         --owners amazon \
#         --filters "Name=name,Values=amzn2-ami-hvm-*-x86_64-gp2" \
#         --query "Images[*].[ImageId,Name,CreationDate]" \
#         --output table
# ```
# This ID depends on the region.
# arm64 ID is `ami-07472131ec292b5da`
# x86_64 ID is `ami-0583d8c7a9c35822c`
IMAGE_ID="ami-0583d8c7a9c35822c"
=======
# Check if the architecture argument is provided
if [ -z "$1" ]; then
  echo "Usage: $0 <architecture>"
  echo "Supported architectures: x86_64, arm64"
  exit 1
fi

ARCHITECTURE=$1
# Set AMI and instance type based on architecture
if [ "$ARCHITECTURE" == "x86_64" ]; then
  IMAGE_ID="ami-0583d8c7a9c35822c"  # x86_64 AMI ID
  INSTANCE_TYPE="i3en.3xlarge"       # x86_64 instance type
elif [ "$ARCHITECTURE" == "arm64" ]; then
  IMAGE_ID="ami-07472131ec292b5da"  # arm64 AMI ID
  INSTANCE_TYPE="im4gn.4xlarge"     # arm64 instance type
else
  echo "Unsupported architecture: $ARCHITECTURE"
  echo "Supported architectures: x86_64, arm64"
  exit 1
fi
>>>>>>> a1fc00bc

# Find VPC and security-group via `aws ec2 describe-security-groups`
SECURITY_GROUP="sg-0f1980007115350db"
# Find subnet-id via `aws ec2 describe-subnets --filter "Name=vpc-id,Values=<vpc-id>"`
SUBNET_ID="subnet-0fc322a35969a58de"


# arm64 instance is `im4gn.4xlarge`
# x86_64 instance is `i3en.3xlarge`
<<<<<<< HEAD
INSTANCE_TYPE="i3en.3xlarge"
=======
>>>>>>> a1fc00bc
KEY_NAME="Pratyush-Gethen"

INSTANCE_ID=$(aws ec2 run-instances \
  --image-id $IMAGE_ID \
  --count 1 \
  --instance-type $INSTANCE_TYPE \
  --key-name $KEY_NAME \
  --security-group-ids $SECURITY_GROUP \
  --subnet-id $SUBNET_ID \
  --instance-market-options 'MarketType=spot'  \
  --network-interfaces "DeviceIndex=0,SubnetId=$SUBNET_ID,AssociatePublicIpAddress=true"\
  --block-device-mappings '[{"DeviceName":"/dev/xvda","Ebs":{"VolumeSize":30}}]' \
  --user-data file://server-setup.sh \
  --query "Instances[0].InstanceId" \
  --output text)

aws ec2 wait instance-running --instance-ids $INSTANCE_ID

PUBLIC_IP=$(aws ec2 describe-instances \
  --instance-ids $INSTANCE_ID \
  --query "Reservations[*].Instances[*].PublicIpAddress" \
  --output text)

echo "Instance ID: $INSTANCE_ID"
echo "Instance Public IP: $PUBLIC_IP"
echo "SSH into instance with ssh -o ForwardAgent=yes ec2-user@$PUBLIC_IP"<|MERGE_RESOLUTION|>--- conflicted
+++ resolved
@@ -1,22 +1,5 @@
 #!/bin/bash
 
-<<<<<<< HEAD
-
-
-# Find AMI ID for RHEL via 
-# ```
-#  aws ec2 describe-images \
-#         --region us-east-1 \
-#         --owners amazon \
-#         --filters "Name=name,Values=amzn2-ami-hvm-*-x86_64-gp2" \
-#         --query "Images[*].[ImageId,Name,CreationDate]" \
-#         --output table
-# ```
-# This ID depends on the region.
-# arm64 ID is `ami-07472131ec292b5da`
-# x86_64 ID is `ami-0583d8c7a9c35822c`
-IMAGE_ID="ami-0583d8c7a9c35822c"
-=======
 # Check if the architecture argument is provided
 if [ -z "$1" ]; then
   echo "Usage: $0 <architecture>"
@@ -37,7 +20,6 @@
   echo "Supported architectures: x86_64, arm64"
   exit 1
 fi
->>>>>>> a1fc00bc
 
 # Find VPC and security-group via `aws ec2 describe-security-groups`
 SECURITY_GROUP="sg-0f1980007115350db"
@@ -47,10 +29,6 @@
 
 # arm64 instance is `im4gn.4xlarge`
 # x86_64 instance is `i3en.3xlarge`
-<<<<<<< HEAD
-INSTANCE_TYPE="i3en.3xlarge"
-=======
->>>>>>> a1fc00bc
 KEY_NAME="Pratyush-Gethen"
 
 INSTANCE_ID=$(aws ec2 run-instances \
